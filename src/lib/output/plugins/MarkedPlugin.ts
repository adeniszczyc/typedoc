--- conflicted
+++ resolved
@@ -7,11 +7,8 @@
 import { RendererEvent, MarkdownEvent } from "../events";
 import { BindOption, readFile } from "../../utils";
 import { highlight, isSupportedLanguage } from "../../utils/highlighter";
-<<<<<<< HEAD
 import { copy } from "../../utils/fs";
-=======
-import { Theme } from "shiki";
->>>>>>> a78fcf6e
+import type { Theme } from "shiki";
 
 const customMarkedRenderer = new Marked.Renderer();
 
