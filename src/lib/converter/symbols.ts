import * as assert from "assert";
import * as ts from "typescript";
import {
    DeclarationReflection,
    ReferenceReflection,
    Reflection,
    ReflectionFlag,
    ReflectionKind,
    TypeParameterReflection,
} from "../models";
<<<<<<< HEAD
import { flatMap, uniqueByEquals, zip } from "../utils/array";
import { getEnumFlags, hasFlag, removeFlag } from "../utils/enum";
import type { Context } from "./context";
=======
import { flatMap, uniqueByEquals } from "../utils/array";
import {
    getEnumFlags,
    hasAllFlags,
    hasAnyFlag,
    removeFlag,
} from "../utils/enum";
import { Context } from "./context";
>>>>>>> 855bf6f4
import { convertDefaultValue } from "./convert-expression";
import { ConverterEvents } from "./converter-events";
import { convertIndexSignature } from "./factories/index-signature";
import { createSignature } from "./factories/signature";
import { convertJsDocAlias, convertJsDocCallback } from "./jsdoc";

function getSymbolExportsWithFlag(symbol: ts.Symbol, flag: ts.SymbolFlags) {
    const childSymbols: ts.Symbol[] = [];

    symbol.exports?.forEach((child) => {
        if (child.flags & flag) {
            childSymbols.push(child);
        }
    });

    return childSymbols;
}

const symbolConverters: {
    [K in ts.SymbolFlags]?: (
        context: Context,
        symbol: ts.Symbol,
        nameOverride?: string
    ) => void;
} = {
    [ts.SymbolFlags.RegularEnum]: convertEnum,
    [ts.SymbolFlags.ConstEnum]: convertEnum,
    [ts.SymbolFlags.EnumMember]: convertEnumMember,
    [ts.SymbolFlags.ValueModule]: convertNamespace,
    [ts.SymbolFlags.NamespaceModule]: convertNamespace,
    [ts.SymbolFlags.TypeAlias]: convertTypeAlias,
    [ts.SymbolFlags.Function]: convertFunctionOrMethod,
    [ts.SymbolFlags.Method]: convertFunctionOrMethod,
    [ts.SymbolFlags.Interface]: convertClassOrInterface,
    [ts.SymbolFlags.Property]: convertProperty,
    [ts.SymbolFlags.Class]: convertClassOrInterface,
    [ts.SymbolFlags.Constructor]: convertConstructor,
    [ts.SymbolFlags.Alias]: convertAlias,
    [ts.SymbolFlags.BlockScopedVariable]: convertVariable,
    [ts.SymbolFlags.FunctionScopedVariable]: convertVariable,
    [ts.SymbolFlags.GetAccessor]: convertAccessor,
    [ts.SymbolFlags.SetAccessor]: convertAccessor,
};

// Sanity check, if this fails a dev messed up.
for (const key of Object.keys(symbolConverters)) {
    if (!Number.isInteger(Math.log2(+key))) {
        throw new Error(
            `Symbol converter for key ${
                ts.SymbolFlags[+key]
            } does not specify a valid flag value.`
        );
    }
}

export function convertSymbol(
    context: Context,
    symbol: ts.Symbol,
    nameOverride?: string
): void {
    if (context.shouldIgnore(symbol)) {
        return;
    }

    let flags = removeFlag(
        symbol.flags,
        ts.SymbolFlags.Transient |
            ts.SymbolFlags.Assignment |
            ts.SymbolFlags.Optional |
            ts.SymbolFlags.Prototype
    );

    // Declaration merging - the only type (excluding enum/enum, ns/ns, etc)
    // that TD supports is merging a class and interface. All others are
    // represented as multiple reflections
    if (hasAllFlags(symbol.flags, ts.SymbolFlags.Class)) {
        flags = removeFlag(
            flags,
            ts.SymbolFlags.Interface | ts.SymbolFlags.Function
        );
    }

    // Kind of declaration merging... we treat this as a property with get/set signatures.
    if (hasAllFlags(symbol.flags, ts.SymbolFlags.GetAccessor)) {
        flags = removeFlag(flags, ts.SymbolFlags.SetAccessor);
    }

    if (hasAllFlags(symbol.flags, ts.SymbolFlags.NamespaceModule)) {
        // This might be here if a namespace is declared several times.
        flags = removeFlag(flags, ts.SymbolFlags.ValueModule);
    }

    if (hasAllFlags(symbol.flags, ts.SymbolFlags.Method)) {
        // This happens when someone declares an object with methods:
        // { methodProperty() {} }
        flags = removeFlag(flags, ts.SymbolFlags.Property);
    }

    for (const flag of getEnumFlags(flags)) {
        if (!(flag in symbolConverters)) {
            context.logger.verbose(
                `Missing converter for symbol: ${symbol.name} with flag ${ts.SymbolFlags[flag]}`
            );
        }
        symbolConverters[flag]?.(context, symbol, nameOverride);
    }
}

function convertSymbols(context: Context, symbols: readonly ts.Symbol[]) {
    for (const symbol of symbols) {
        convertSymbol(context, symbol);
    }
}

function convertEnum(
    context: Context,
    symbol: ts.Symbol,
    nameOverride?: string
) {
    const reflection = context.createDeclarationReflection(
        ReflectionKind.Enum,
        symbol,
        nameOverride
    );

    convertSymbols(
        context.withScope(reflection),
        getSymbolExportsWithFlag(symbol, ts.SymbolFlags.EnumMember)
    );
}

function convertEnumMember(
    context: Context,
    symbol: ts.Symbol,
    nameOverride?: string
) {
    const reflection = context.createDeclarationReflection(
        ReflectionKind.EnumMember,
        symbol,
        nameOverride
    );

    reflection.defaultValue = JSON.stringify(
        context.checker.getConstantValue(
            symbol.getDeclarations()![0] as ts.EnumMember
        )
    );
}

function convertNamespace(
    context: Context,
    symbol: ts.Symbol,
    nameOverride?: string
) {
    let exportFlags = ts.SymbolFlags.ModuleMember;

    // This can happen in JS land where "class" functions get tagged as a namespace too
    if (symbol.getDeclarations()?.some(ts.isModuleDeclaration) !== true) {
        exportFlags = ts.SymbolFlags.ClassMember;

        if (hasAnyFlag(symbol.flags, ts.SymbolFlags.Class)) {
            return;
        }
    }

    const reflection = context.createDeclarationReflection(
        ReflectionKind.Namespace,
        symbol,
        nameOverride
    );

    convertSymbols(
        context.withScope(reflection),
        getSymbolExportsWithFlag(symbol, exportFlags)
    );
}

function convertTypeAlias(
    context: Context,
    symbol: ts.Symbol,
    nameOverride?: string
) {
    const declaration = symbol
        ?.getDeclarations()
        ?.find(
            (
                d
            ): d is
                | ts.TypeAliasDeclaration
                | ts.JSDocTypedefTag
                | ts.JSDocCallbackTag
                | ts.JSDocEnumTag =>
                ts.isTypeAliasDeclaration(d) ||
                ts.isJSDocTypedefTag(d) ||
                ts.isJSDocCallbackTag(d) ||
                ts.isJSDocEnumTag(d)
        );
    assert(declaration);

    if (ts.isTypeAliasDeclaration(declaration)) {
        const reflection = context.createDeclarationReflection(
            ReflectionKind.TypeAlias,
            symbol,
            nameOverride
        );

        reflection.type = context.converter.convertType(
            context.withScope(reflection),
            declaration.type
        );

        reflection.typeParameters = declaration.typeParameters?.map((param) =>
            createTypeParamReflection(param, context.withScope(reflection))
        );
    } else if (
        ts.isJSDocTypedefTag(declaration) ||
        ts.isJSDocEnumTag(declaration)
    ) {
        convertJsDocAlias(context, symbol, declaration, nameOverride);
    } else {
        convertJsDocCallback(context, symbol, declaration, nameOverride);
    }
}

function createTypeParamReflection(
    param: ts.TypeParameterDeclaration,
    context: Context
) {
    const constraint = param.constraint
        ? context.converter.convertType(context, param.constraint)
        : void 0;
    const defaultType = param.default
        ? context.converter.convertType(context, param.default)
        : void 0;
    const paramRefl = new TypeParameterReflection(
        param.name.text,
        constraint,
        defaultType,
        context.scope
    );
    context.registerReflection(paramRefl, undefined);
    context.trigger(ConverterEvents.CREATE_TYPE_PARAMETER, paramRefl, param);
    return paramRefl;
}

function convertFunctionOrMethod(
    context: Context,
    symbol: ts.Symbol,
    nameOverride?: string
) {
    // Can't just check method flag because this might be called for properties as well
    // This will *NOT* be called for variables that look like functions, they need a special case.
    const isMethod = !!(
        symbol.flags &
        (ts.SymbolFlags.Property | ts.SymbolFlags.Method)
    );

    const declarations =
        symbol.getDeclarations()?.filter(ts.isFunctionLike) ?? [];

    // Don't do anything if we inherited this method and it is private.
    if (
        isMethod &&
        isInherited(context, symbol) &&
        declarations.length > 0 &&
        hasAllFlags(
            ts.getCombinedModifierFlags(declarations[0]),
            ts.ModifierFlags.Private
        )
    ) {
        return;
    }

    const parentSymbol = context.project.getSymbolFromReflection(context.scope);

    const locationDeclaration =
        parentSymbol
            ?.getDeclarations()
            ?.find(
                (d) => ts.isClassDeclaration(d) || ts.isInterfaceDeclaration(d)
            ) ??
        parentSymbol?.getDeclarations()?.[0]?.getSourceFile() ??
        symbol.getDeclarations()?.[0]?.getSourceFile();
    assert(locationDeclaration, "Missing declaration context");

    const type = context.checker.getTypeOfSymbolAtLocation(
        symbol,
        locationDeclaration
    );
    // Need to get the non nullable type because interface methods might be declared
    // with a question token. See GH1490.
    const signatures = type.getNonNullableType().getCallSignatures();

    const reflection = context.createDeclarationReflection(
        context.scope.kindOf(
            ReflectionKind.ClassOrInterface |
                ReflectionKind.VariableOrProperty |
                ReflectionKind.TypeLiteral
        )
            ? ReflectionKind.Method
            : ReflectionKind.Function,
        symbol,
        nameOverride
    );

    if (declarations.length && isMethod) {
        // All method signatures must have the same modifier flags.
        setModifiers(declarations[0], reflection);

        assert(parentSymbol, "Tried to convert a method without a parent.");
        if (
            parentSymbol
                .getDeclarations()
                ?.some((d) => d === declarations[0].parent)
        ) {
            reflection.setOverwrites();
        }
    }

    const scope = context.withScope(reflection);
    reflection.signatures ??= [];

    // Can't use zip here. We might have less declarations than signatures
    // or less signatures than declarations.
    for (let i = 0; i < signatures.length; i++) {
        const converted = createSignature(
            scope,
            ReflectionKind.CallSignature,
            signatures[i],
            declarations[i]
        );
        reflection.signatures.push(converted);
    }
}

// getDeclaredTypeOfSymbol gets the INSTANCE type
// getTypeOfSymbolAtLocation gets the STATIC type
function convertClassOrInterface(
    context: Context,
    symbol: ts.Symbol,
    nameOverride?: string
) {
    const reflection = context.createDeclarationReflection(
        ts.SymbolFlags.Class & symbol.flags
            ? ReflectionKind.Class
            : ReflectionKind.Interface,
        symbol,
        nameOverride
    );
    const reflectionContext = context.withScope(reflection);

    const instanceType = context.checker.getDeclaredTypeOfSymbol(symbol);
    assert(instanceType.isClassOrInterface());

    const classDeclaration = symbol
        .getDeclarations()
        ?.find((d) => ts.isClassDeclaration(d) || ts.isFunctionDeclaration(d));
    if (classDeclaration) {
        setModifiers(classDeclaration, reflection);

        // Classes can have static props
        const staticType = context.checker.getTypeOfSymbolAtLocation(
            symbol,
            classDeclaration
        );

        for (const prop of context.checker.getPropertiesOfType(staticType)) {
            // Don't convert namespace members, or the prototype here.
            if (
                prop.flags &
                (ts.SymbolFlags.ModuleMember | ts.SymbolFlags.Prototype)
            )
                continue;
            convertSymbol(reflectionContext, prop);

            // We need to do this because of JS users. See GH1481
            const refl = context.project.getReflectionFromSymbol(prop);
            if (refl) {
                refl.setFlag(ReflectionFlag.Static);
            }
        }

        const constructMember = new DeclarationReflection(
            "constructor",
            ReflectionKind.Constructor,
            reflection
        );
        reflectionContext.addChild(constructMember);
        // The symbol is already taken by the class.
        context.registerReflection(constructMember, undefined);

        context.trigger(
            ConverterEvents.CREATE_DECLARATION,
            constructMember,
            classDeclaration.getChildren().find(ts.isConstructorDeclaration)
        );

        const constructContext = reflectionContext.withScope(constructMember);

        constructMember.signatures = staticType
            .getConstructSignatures()
            .map((sig, i) => {
                // Modifiers are the same for all constructors
                if (sig.declaration && i === 0) {
                    setModifiers(sig.declaration, constructMember);
                }
                const sigRef = createSignature(
                    constructContext,
                    ReflectionKind.ConstructorSignature,
                    sig
                );
                sigRef.name = `new ${reflectionContext.scope.name}`; // eww.. preserving legacy behavior.
                sigRef.originalName = sigRef.name;
                return sigRef;
            });
    }

    // Classes/interfaces usually just have properties...
    convertSymbols(
        reflectionContext,
        context.checker.getPropertiesOfType(instanceType)
    );

    // And type arguments
    if (instanceType.typeParameters) {
        reflection.typeParameters = instanceType.typeParameters.map((param) => {
            const declaration = param.symbol?.declarations?.[0];
            assert(ts.isTypeParameterDeclaration(declaration));
            return createTypeParamReflection(declaration, reflectionContext);
        });
    }

    // We also might do some inheritance
    const declarations =
        symbol
            .getDeclarations()
            ?.filter(
                (d): d is ts.InterfaceDeclaration | ts.ClassDeclaration =>
                    ts.isInterfaceDeclaration(d) || ts.isClassDeclaration(d)
            ) ?? [];

    const extendedTypes = flatMap(declarations, (decl) =>
        flatMap(decl.heritageClauses ?? [], (clause) => {
            if (clause.token !== ts.SyntaxKind.ExtendsKeyword) {
                return [];
            }
            return clause.types.map((type) =>
                context.converter.convertType(reflectionContext, type)
            );
        })
    );
    if (extendedTypes.length) {
        reflection.extendedTypes = uniqueByEquals(extendedTypes);
    }

    const implementedTypes = flatMap(declarations, (decl) =>
        flatMap(decl.heritageClauses ?? [], (clause) => {
            if (clause.token !== ts.SyntaxKind.ImplementsKeyword) {
                return [];
            }
            return clause.types.map((type) =>
                context.converter.convertType(reflectionContext, type)
            );
        })
    );
    if (implementedTypes.length) {
        reflection.implementedTypes = uniqueByEquals(implementedTypes);
    }

    // Interfaces might also have call signatures
    // Classes might too, because of declaration merging
    const callSignatures = context.checker
        .getSignaturesOfType(instanceType, ts.SignatureKind.Call)
        .map((sig) =>
            createSignature(
                reflectionContext,
                ReflectionKind.CallSignature,
                sig
            )
        );
    if (callSignatures.length) {
        reflection.signatures = callSignatures;
    }

    // We also might have constructor signatures
    // This is potentially a problem with classes having
    convertConstructSignatures(reflectionContext, symbol);

    // And finally, index signatures
    convertIndexSignature(reflectionContext, symbol);
}

function convertProperty(
    context: Context,
    symbol: ts.Symbol,
    nameOverride?: string
) {
    const declarations = symbol.getDeclarations() ?? [];

    // Don't do anything if we inherited this property and it is private.
    if (
        isInherited(context, symbol) &&
        declarations.length > 0 &&
        hasAllFlags(
            ts.getCombinedModifierFlags(declarations[0]),
            ts.ModifierFlags.Private
        )
    ) {
        return;
    }

    // Special case: We pretend properties are methods if they look like methods.
    // This happens with mixins / weird inheritance.
    if (
        declarations.every(
            (decl) => ts.isMethodSignature(decl) || ts.isMethodDeclaration(decl)
        )
    ) {
        return convertFunctionOrMethod(context, symbol, nameOverride);
    }

    // Special case: "arrow methods" should be treated as methods.
    if (declarations.length === 1) {
        const declaration = declarations[0];
        if (
            ts.isPropertyDeclaration(declaration) &&
            !declaration.type &&
            declaration.initializer &&
            ts.isArrowFunction(declaration.initializer)
        ) {
            return convertArrowAsMethod(
                context,
                symbol,
                declaration.initializer,
                nameOverride
            );
        }
    }

    const reflection = context.createDeclarationReflection(
        context.scope.kindOf(ReflectionKind.Namespace)
            ? ReflectionKind.Variable
            : ReflectionKind.Property,
        symbol,
        nameOverride
    );

    const declaration = symbol.getDeclarations()?.[0];
    let parameterType: ts.TypeNode | undefined;

    if (
        declaration &&
        (ts.isPropertyDeclaration(declaration) ||
            ts.isPropertySignature(declaration) ||
            ts.isParameter(declaration))
    ) {
        parameterType = declaration.type;
        setModifiers(declaration, reflection);
        const parentSymbol = context.project.getSymbolFromReflection(
            context.scope
        );
        assert(parentSymbol, "Tried to convert a property without a parent.");
        if (
            parentSymbol
                .getDeclarations()
                ?.some((d) => d === declaration.parent)
        ) {
            reflection.setOverwrites();
        }
        if (ts.isPrivateIdentifier(declaration.name)) {
            reflection.setFlag(ReflectionFlag.Private);
        }
    }
    reflection.defaultValue = declaration && convertDefaultValue(declaration);

    // FIXME: This is a horrible hack because getTypeOfSymbol is not exposed.
    // The right solution here is probably to keep track of parent nodes...
    // but that's tricky because not every reflection is guaranteed to have a
    // parent node. This will probably break in a future TS version.
    reflection.type = context.converter.convertType(
        context,
        (context.isConvertingTypeNode() ? parameterType : void 0) ??
            context.checker.getTypeOfSymbolAtLocation(symbol, {} as any)
    );
}

function convertArrowAsMethod(
    context: Context,
    symbol: ts.Symbol,
    arrow: ts.ArrowFunction,
    nameOverride?: string
) {
    const reflection = context.createDeclarationReflection(
        ReflectionKind.Method,
        symbol,
        nameOverride
    );
    setModifiers(arrow.parent as ts.PropertyDeclaration, reflection);
    const rc = context.withScope(reflection);

    const signature = context.checker.getSignatureFromDeclaration(arrow);
    assert(signature);

    const parentSymbol = context.project.getSymbolFromReflection(context.scope);
    assert(parentSymbol, "Tried to convert an arrow method without a parent.");
    if (parentSymbol.getDeclarations()?.some((d) => d === arrow.parent)) {
        reflection.setOverwrites();
    }

    reflection.signatures = [
        createSignature(rc, ReflectionKind.CallSignature, signature, arrow),
    ];
}

function convertConstructor(context: Context, symbol: ts.Symbol) {
    const reflection = context.createDeclarationReflection(
        ReflectionKind.Constructor,
        symbol,
        "constructor"
    );
    const reflectionContext = context.withScope(reflection);

    const declarations =
        symbol.getDeclarations()?.filter(ts.isConstructorDeclaration) ?? [];
    const signatures = declarations.map((decl) => {
        const sig = context.checker.getSignatureFromDeclaration(decl);
        assert(sig);
        return sig;
    });

    reflection.signatures = signatures.map((sig) => {
        const sigRef = createSignature(
            reflectionContext,
            ReflectionKind.ConstructorSignature,
            sig
        );
        sigRef.name = `new ${context.scope.name}`; // eww.. preserving legacy behavior.
        sigRef.originalName = sigRef.name;
        return sigRef;
    });
}

function convertConstructSignatures(context: Context, symbol: ts.Symbol) {
    const type = context.checker.getDeclaredTypeOfSymbol(symbol);

    // These get added as a "constructor" member of this interface. This is a problem... but nobody
    // has complained yet. We really ought to have a constructSignatures property on the reflection instead.
    const constructSignatures = context.checker.getSignaturesOfType(
        type,
        ts.SignatureKind.Construct
    );
    if (constructSignatures.length) {
        const constructMember = new DeclarationReflection(
            "constructor",
            ReflectionKind.Constructor,
            context.scope
        );
        context.addChild(constructMember);
        context.registerReflection(constructMember, undefined);

        context.trigger(
            ConverterEvents.CREATE_DECLARATION,
            constructMember,
            // FIXME this isn't good enough.
            context.converter.getNodesForSymbol(
                symbol,
                ReflectionKind.Constructor
            )[0]
        );

        const constructContext = context.withScope(constructMember);

        constructMember.signatures = constructSignatures.map((sig) => {
            const sigRef = createSignature(
                constructContext,
                ReflectionKind.ConstructorSignature,
                sig
            );
            sigRef.name = `new ${context.scope.name}`; // eww.. preserving legacy behavior.
            sigRef.originalName = sigRef.name;
            return sigRef;
        });
    }
}

function convertAlias(
    context: Context,
    symbol: ts.Symbol,
    nameOverride?: string
) {
    const reflection = context.project.getReflectionFromSymbol(
        context.resolveAliasedSymbol(symbol)
    );
    if (!reflection) {
        // We don't have this, convert it.
        convertSymbol(
            context,
            context.resolveAliasedSymbol(symbol),
            nameOverride ?? symbol.name
        );
    } else {
        // We already have this. Create a reference.
        const ref = new ReferenceReflection(
            nameOverride ?? symbol.name,
            reflection,
            context.scope
        );
        context.addChild(ref);
        context.registerReflection(ref, symbol);

        context.trigger(
            ConverterEvents.CREATE_DECLARATION,
            reflection,
            // FIXME this isn't good enough.
            context.converter.getNodesForSymbol(
                symbol,
                ReflectionKind.Reference
            )[0]
        );
    }
}

function convertVariable(
    context: Context,
    symbol: ts.Symbol,
    nameOverride?: string
) {
    const declaration = symbol.getDeclarations()?.[0];
    assert(declaration);

    const type = context.checker.getTypeOfSymbolAtLocation(symbol, declaration);

    if (type.getCallSignatures().length && !type.getProperties().length) {
        return convertVariableAsFunction(context, symbol, nameOverride);
    }

    const reflection = context.createDeclarationReflection(
        ReflectionKind.Variable,
        symbol,
        nameOverride
    );

    let typeNode: ts.TypeNode | undefined;
    if (ts.isVariableDeclaration(declaration)) {
        // Otherwise we might have destructuring
        typeNode = declaration.type;
    }

    reflection.type = context.converter.convertType(
        context.withScope(reflection),
        typeNode ?? type
    );

    setModifiers(declaration, reflection);

<<<<<<< HEAD
=======
    // Does anyone care about this? I doubt it...
    if (
        ts.isVariableDeclaration(declaration) &&
        hasAllFlags(symbol.flags, ts.SymbolFlags.BlockScopedVariable)
    ) {
        reflection.setFlag(
            ReflectionFlag.Const,
            hasAllFlags(declaration.parent.flags, ts.NodeFlags.Const)
        );
    }

>>>>>>> 855bf6f4
    reflection.defaultValue = convertDefaultValue(declaration);
}

function convertVariableAsFunction(
    context: Context,
    symbol: ts.Symbol,
    nameOverride?: string
) {
    const declaration = symbol
        .getDeclarations()
        ?.find(ts.isVariableDeclaration);

    const type = context.checker.getTypeOfSymbolAtLocation(
        symbol,
        declaration ?? symbol.valueDeclaration
    );

    const reflection = context.createDeclarationReflection(
        ReflectionKind.Function,
        symbol,
        nameOverride
    );
    setModifiers(declaration ?? symbol.valueDeclaration, reflection);
<<<<<<< HEAD
=======
    // Does anyone care about this? I doubt it...
    if (
        declaration &&
        hasAllFlags(symbol.flags, ts.SymbolFlags.BlockScopedVariable)
    ) {
        reflection.setFlag(
            ReflectionFlag.Const,
            hasAllFlags(
                (declaration || symbol.valueDeclaration).parent.flags,
                ts.NodeFlags.Const
            )
        );
    }
>>>>>>> 855bf6f4

    const reflectionContext = context.withScope(reflection);

    reflection.signatures ??= [];
    for (const signature of type.getCallSignatures()) {
        reflection.signatures.push(
            createSignature(
                reflectionContext,
                ReflectionKind.CallSignature,
                signature,
                void 0,
                declaration
            )
        );
    }
}

function convertAccessor(
    context: Context,
    symbol: ts.Symbol,
    nameOverride?: string
) {
    const reflection = context.createDeclarationReflection(
        ReflectionKind.Accessor,
        symbol,
        nameOverride
    );
    const rc = context.withScope(reflection);

    const getDeclaration = symbol.getDeclarations()?.find(ts.isGetAccessor);
    if (getDeclaration) {
        const signature = context.checker.getSignatureFromDeclaration(
            getDeclaration
        );
        if (signature) {
            reflection.getSignature = createSignature(
                rc,
                ReflectionKind.GetSignature,
                signature,
                getDeclaration
            );
        }
    }

    const setDeclaration = symbol.getDeclarations()?.find(ts.isSetAccessor);
    if (setDeclaration) {
        const signature = context.checker.getSignatureFromDeclaration(
            setDeclaration
        );
        if (signature) {
            reflection.setSignature = createSignature(
                rc,
                ReflectionKind.SetSignature,
                signature,
                setDeclaration
            );
        }
    }
}

function isInherited(context: Context, symbol: ts.Symbol) {
    const parentSymbol = context.project.getSymbolFromReflection(context.scope);
    assert(parentSymbol);
    return (
        parentSymbol
            .getDeclarations()
            ?.some((d) =>
                symbol.getDeclarations()?.some((d2) => d2.parent === d)
            ) === false
    );
}

function setModifiers(declaration: ts.Declaration, reflection: Reflection) {
    const modifiers = ts.getCombinedModifierFlags(declaration);
    // Note: We only set this flag if the modifier is present because we allow
    // fake "private" or "protected" members via @private and @protected
    if (hasAllFlags(modifiers, ts.ModifierFlags.Private)) {
        reflection.setFlag(ReflectionFlag.Private);
    }
    if (hasAllFlags(modifiers, ts.ModifierFlags.Protected)) {
        reflection.setFlag(ReflectionFlag.Protected);
    }
    if (hasAllFlags(modifiers, ts.ModifierFlags.Public)) {
        reflection.setFlag(ReflectionFlag.Public);
    }
    reflection.setFlag(
        ReflectionFlag.Optional,
        !!(declaration as any).questionToken
    );
    reflection.setFlag(
        ReflectionFlag.Readonly,
        hasAllFlags(modifiers, ts.ModifierFlags.Readonly)
    );
    reflection.setFlag(
        ReflectionFlag.Abstract,
        hasAllFlags(modifiers, ts.ModifierFlags.Abstract)
    );
    reflection.setFlag(
        ReflectionFlag.Static,
        hasAllFlags(modifiers, ts.ModifierFlags.Static)
    );
}<|MERGE_RESOLUTION|>--- conflicted
+++ resolved
@@ -8,11 +8,6 @@
     ReflectionKind,
     TypeParameterReflection,
 } from "../models";
-<<<<<<< HEAD
-import { flatMap, uniqueByEquals, zip } from "../utils/array";
-import { getEnumFlags, hasFlag, removeFlag } from "../utils/enum";
-import type { Context } from "./context";
-=======
 import { flatMap, uniqueByEquals } from "../utils/array";
 import {
     getEnumFlags,
@@ -20,8 +15,7 @@
     hasAnyFlag,
     removeFlag,
 } from "../utils/enum";
-import { Context } from "./context";
->>>>>>> 855bf6f4
+import type { Context } from "./context";
 import { convertDefaultValue } from "./convert-expression";
 import { ConverterEvents } from "./converter-events";
 import { convertIndexSignature } from "./factories/index-signature";
@@ -318,7 +312,8 @@
     const reflection = context.createDeclarationReflection(
         context.scope.kindOf(
             ReflectionKind.ClassOrInterface |
-                ReflectionKind.VariableOrProperty |
+                ReflectionKind.Variable |
+                ReflectionKind.Property |
                 ReflectionKind.TypeLiteral
         )
             ? ReflectionKind.Method
@@ -777,20 +772,6 @@
 
     setModifiers(declaration, reflection);
 
-<<<<<<< HEAD
-=======
-    // Does anyone care about this? I doubt it...
-    if (
-        ts.isVariableDeclaration(declaration) &&
-        hasAllFlags(symbol.flags, ts.SymbolFlags.BlockScopedVariable)
-    ) {
-        reflection.setFlag(
-            ReflectionFlag.Const,
-            hasAllFlags(declaration.parent.flags, ts.NodeFlags.Const)
-        );
-    }
-
->>>>>>> 855bf6f4
     reflection.defaultValue = convertDefaultValue(declaration);
 }
 
@@ -814,22 +795,6 @@
         nameOverride
     );
     setModifiers(declaration ?? symbol.valueDeclaration, reflection);
-<<<<<<< HEAD
-=======
-    // Does anyone care about this? I doubt it...
-    if (
-        declaration &&
-        hasAllFlags(symbol.flags, ts.SymbolFlags.BlockScopedVariable)
-    ) {
-        reflection.setFlag(
-            ReflectionFlag.Const,
-            hasAllFlags(
-                (declaration || symbol.valueDeclaration).parent.flags,
-                ts.NodeFlags.Const
-            )
-        );
-    }
->>>>>>> 855bf6f4
 
     const reflectionContext = context.withScope(reflection);
 
