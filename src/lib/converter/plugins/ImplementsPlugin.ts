import {
    ReflectionKind,
    DeclarationReflection,
    SignatureReflection,
} from "../../models/reflections/index";
import { Type, ReferenceType } from "../../models/types/index";
import { Component, ConverterComponent } from "../components";
import { Converter } from "../converter";
<<<<<<< HEAD
import type { Context } from "../context";
import { Comment } from "../../models/comments/comment";
=======
import { Context } from "../context";
>>>>>>> b2a88ba4
import { zip } from "../../utils/array";
import { copyComment } from "../utils/reflections";

/**
 * A plugin that detects interface implementations of functions and
 * properties on classes and links them.
 */
@Component({ name: "implements" })
export class ImplementsPlugin extends ConverterComponent {
    /**
     * Create a new ImplementsPlugin instance.
     */
    initialize() {
        this.listenTo(this.owner, Converter.EVENT_RESOLVE, this.onResolve, -10);
    }

    /**
     * Mark all members of the given class to be the implementation of the matching interface member.
     *
     * @param context  The context object describing the current state the converter is in.
     * @param classReflection  The reflection of the classReflection class.
     * @param interfaceReflection  The reflection of the interfaceReflection interface.
     */
    private analyzeClass(
        context: Context,
        classReflection: DeclarationReflection,
        interfaceReflection: DeclarationReflection
    ) {
        if (!interfaceReflection.children) {
            return;
        }

        interfaceReflection.children.forEach(
            (interfaceMember: DeclarationReflection) => {
                if (!(interfaceMember instanceof DeclarationReflection)) {
                    return;
                }

                let classMember: DeclarationReflection | undefined;

                if (!classReflection.children) {
                    return;
                }

                for (
                    let index = 0, count = classReflection.children.length;
                    index < count;
                    index++
                ) {
                    const child = classReflection.children[index];
                    if (child.name !== interfaceMember.name) {
                        continue;
                    }
                    if (
                        child.flags.isStatic !== interfaceMember.flags.isStatic
                    ) {
                        continue;
                    }

                    classMember = child;
                    break;
                }

                if (!classMember) {
                    return;
                }

                const interfaceMemberName =
                    interfaceReflection.name + "." + interfaceMember.name;
                classMember.implementationOf = new ReferenceType(
                    interfaceMemberName,
                    interfaceMember,
                    context.project
                );
                copyComment(classMember, interfaceMember);

                if (
                    interfaceMember.kindOf(ReflectionKind.FunctionOrMethod) &&
                    interfaceMember.signatures &&
                    classMember.signatures
                ) {
                    interfaceMember.signatures.forEach(
                        (interfaceSignature: SignatureReflection) => {
                            const interfaceParameters = interfaceSignature.getParameterTypes();
                            (classMember!.signatures || []).forEach(
                                (classSignature: SignatureReflection) => {
                                    if (
                                        Type.isTypeListEqual(
                                            interfaceParameters,
                                            classSignature.getParameterTypes()
                                        )
                                    ) {
                                        classSignature.implementationOf = new ReferenceType(
                                            interfaceMemberName,
                                            interfaceSignature,
                                            context.project
                                        );
                                        copyComment(
                                            classSignature,
                                            interfaceSignature
                                        );
                                    }
                                }
                            );
                        }
                    );
                }
            }
        );
    }

    private analyzeInheritance(
        context: Context,
        reflection: DeclarationReflection
    ) {
        const extendedTypes = (reflection.extendedTypes?.filter((type) => {
            return (
                type instanceof ReferenceType &&
                type.reflection instanceof DeclarationReflection
            );
        }) ?? []) as Array<
            ReferenceType & { reflection: DeclarationReflection }
        >;

        for (const parent of extendedTypes) {
            for (const parentMember of parent.reflection.children ?? []) {
                const child = reflection.children?.find(
                    (child) =>
                        child.name == parentMember.name &&
                        child.flags.isStatic === parentMember.flags.isStatic
                );

                if (child) {
                    const key = child.getOverwrites()
                        ? "overwrites"
                        : "inheritedFrom";

                    for (const [childSig, parentSig] of zip(
                        child.signatures ?? [],
                        parentMember.signatures ?? []
                    )) {
                        childSig[key] = new ReferenceType(
                            `${parent.name}.${parentMember.name}`,
                            parentSig,
                            context.project
                        );
                    }

                    child[key] = new ReferenceType(
                        `${parent.name}.${parentMember.name}`,
                        parentMember,
                        context.project
                    );
                    copyComment(child, parentMember);
                }
            }
        }
    }

    /**
     * Triggered when the converter resolves a reflection.
     *
     * @param context  The context object describing the current state the converter is in.
     * @param reflection  The reflection that is currently resolved.
     */
    private onResolve(context: Context, reflection: DeclarationReflection) {
        if (
            reflection.kindOf(ReflectionKind.Class) &&
            reflection.implementedTypes
        ) {
            reflection.implementedTypes.forEach((type: Type) => {
                if (!(type instanceof ReferenceType)) {
                    return;
                }

                if (
                    type.reflection &&
                    type.reflection.kindOf(ReflectionKind.Interface)
                ) {
                    this.analyzeClass(
                        context,
                        reflection,
                        <DeclarationReflection>type.reflection
                    );
                }
            });
        }

        if (
            reflection.kindOf([
                ReflectionKind.Class,
                ReflectionKind.Interface,
            ]) &&
            reflection.extendedTypes
        ) {
            this.analyzeInheritance(context, reflection);
        }
    }
}<|MERGE_RESOLUTION|>--- conflicted
+++ resolved
@@ -6,12 +6,7 @@
 import { Type, ReferenceType } from "../../models/types/index";
 import { Component, ConverterComponent } from "../components";
 import { Converter } from "../converter";
-<<<<<<< HEAD
 import type { Context } from "../context";
-import { Comment } from "../../models/comments/comment";
-=======
-import { Context } from "../context";
->>>>>>> b2a88ba4
 import { zip } from "../../utils/array";
 import { copyComment } from "../utils/reflections";
 
