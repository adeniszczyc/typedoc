--- conflicted
+++ resolved
@@ -1,11 +1,6 @@
-<<<<<<< HEAD
+import { ok } from "assert";
 import type { OptionsReader, Options } from "..";
 import type { Logger } from "../../loggers";
-=======
-import { ok } from "assert";
-import { OptionsReader, Options } from "..";
-import { Logger } from "../../loggers";
->>>>>>> 1aee3134
 import { ParameterType } from "../declaration";
 
 const ARRAY_OPTION_TYPES = new Set<ParameterType | undefined>([
