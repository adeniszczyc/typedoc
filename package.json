--- conflicted
+++ resolved
@@ -1,11 +1,7 @@
 {
   "name": "typedoc",
   "description": "Create api documentation for TypeScript projects.",
-<<<<<<< HEAD
   "version": "0.22.0-beta.4",
-=======
-  "version": "0.21.8",
->>>>>>> 56f371c2
   "homepage": "https://typedoc.org",
   "main": "dist/index.js",
   "typings": "dist/index.d.ts",
@@ -26,17 +22,9 @@
   "dependencies": {
     "glob": "^7.1.7",
     "lunr": "^2.3.9",
-    "shiki": "^0.9.7",
+    "shiki": "^0.9.8",
     "marked": "^3.0.2",
-<<<<<<< HEAD
-    "minimatch": "^3.0.4",
-    "progress": "^2.0.3"
-=======
-    "minimatch": "^3.0.0",
-    "progress": "^2.0.3",
-    "shiki": "^0.9.8",
-    "typedoc-default-themes": "^0.12.10"
->>>>>>> 56f371c2
+    "minimatch": "^3.0.4"
   },
   "peerDependencies": {
     "typescript": "4.0.x || 4.1.x || 4.2.x || 4.3.x || 4.4.x"
@@ -47,21 +35,13 @@
     "@types/marked": "^2.0.4",
     "@types/minimatch": "3.0.5",
     "@types/mocha": "^9.0.0",
-<<<<<<< HEAD
-    "@types/node": "^16.6.2",
+    "@types/node": "^16.7.4",
     "@types/puppeteer": "^5.4.4",
-    "@typescript-eslint/eslint-plugin": "^4.29.2",
-    "@typescript-eslint/parser": "^4.29.2",
+    "@typescript-eslint/eslint-plugin": "^4.29.3",
+    "@typescript-eslint/parser": "^4.29.3",
     "esbuild": "^0.12.20",
     "eslint": "^7.32.0",
-    "mocha": "^9.0.3",
-=======
-    "@types/node": "^16.7.4",
-    "@typescript-eslint/eslint-plugin": "^4.29.3",
-    "@typescript-eslint/parser": "^4.29.3",
-    "eslint": "^7.32.0",
     "mocha": "^9.1.1",
->>>>>>> 56f371c2
     "nyc": "^15.1.0",
     "prettier": "2.3.2",
     "puppeteer": "^10.1.0",
